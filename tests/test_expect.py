#!/usr/bin/env python
'''
PEXPECT LICENSE

    This license is approved by the OSI and FSF as GPL-compatible.
        http://opensource.org/licenses/isc-license.txt

    Copyright (c) 2012, Noah Spurrier <noah@noah.org>
    PERMISSION TO USE, COPY, MODIFY, AND/OR DISTRIBUTE THIS SOFTWARE FOR ANY
    PURPOSE WITH OR WITHOUT FEE IS HEREBY GRANTED, PROVIDED THAT THE ABOVE
    COPYRIGHT NOTICE AND THIS PERMISSION NOTICE APPEAR IN ALL COPIES.
    THE SOFTWARE IS PROVIDED "AS IS" AND THE AUTHOR DISCLAIMS ALL WARRANTIES
    WITH REGARD TO THIS SOFTWARE INCLUDING ALL IMPLIED WARRANTIES OF
    MERCHANTABILITY AND FITNESS. IN NO EVENT SHALL THE AUTHOR BE LIABLE FOR
    ANY SPECIAL, DIRECT, INDIRECT, OR CONSEQUENTIAL DAMAGES OR ANY DAMAGES
    WHATSOEVER RESULTING FROM LOSS OF USE, DATA OR PROFITS, WHETHER IN AN
    ACTION OF CONTRACT, NEGLIGENCE OR OTHER TORTIOUS ACTION, ARISING OUT OF
    OR IN CONNECTION WITH THE USE OR PERFORMANCE OF THIS SOFTWARE.

'''
<<<<<<< HEAD
import pexpect
import unittest
import subprocess
import time
from . import PexpectTestCase
from .utils import no_coverage_env
=======
from __future__ import with_statement  # bring 'with' stmt to py25
import unittest
import subprocess
import time
>>>>>>> 4c7cad1a
import signal
import sys

import pexpect
import PexpectTestCase

# Many of these test cases blindly assume that sequential directory
# listings of the /bin directory will yield the same results.
# This may not be true, but seems adequate for testing now.
# I should fix this at some point.

FILTER=''.join([(len(repr(chr(x)))==3) and chr(x) or '.' for x in range(256)])
def hex_dump(src, length=16):
    result=[]
    for i in xrange(0, len(src), length):
       s = src[i:i+length]
       hexa = ' '.join(["%02X"%ord(x) for x in s])
       printable = s.translate(FILTER)
       result.append("%04X   %-*s   %s\n" % (i, length*3, hexa, printable))
    return ''.join(result)

def hex_diff(left, right):
        diff = ['< %s\n> %s' % (_left, _right,) for _left, _right in zip(
            hex_dump(left).splitlines(), hex_dump(right).splitlines())
            if _left != _right]
        return '\n' + '\n'.join(diff,)


class assert_raises_msg(object):
    def __init__(self, errtype, msgpart):
        self.errtype = errtype
        self.msgpart = msgpart

    def __enter__(self):
        pass

    def __exit__(self, etype, value, traceback):
        if value is None:
            raise AssertionError('Expected %s, but no exception was raised' \
                                    % self.errtype)
        if not isinstance(value, self.errtype):
            raise AssertionError('Expected %s, but %s was raised' \
                                    % (self.errtype, etype))

        errstr = str(value)
        if self.msgpart not in errstr:
            raise AssertionError('%r was not in %r' % (self.msgpart, errstr))

        return True

class ExpectTestCase (PexpectTestCase.PexpectTestCase):

    def test_expect_basic (self):
        p = pexpect.spawn('cat')
        p.sendline (b'Hello')
        p.sendline (b'there')
        p.sendline (b'Mr. Python')
        p.expect (b'Hello')
        p.expect (b'there')
        p.expect (b'Mr. Python')
        p.sendeof ()
        p.expect (pexpect.EOF)

    def test_expect_exact_basic (self):
        p = pexpect.spawn('cat')
        p.sendline (b'Hello')
        p.sendline (b'there')
        p.sendline (b'Mr. Python')
        p.expect_exact (b'Hello')
        p.expect_exact (b'there')
        p.expect_exact (b'Mr. Python')
        p.sendeof ()
        p.expect_exact (pexpect.EOF)

    def test_expect_ignore_case(self):
        '''This test that the ignorecase flag will match patterns
        even if case is different using the regex (?i) directive.
        '''
        p = pexpect.spawn('cat')
        p.sendline (b'HELLO')
        p.sendline (b'there')
        p.expect (b'(?i)hello')
        p.expect (b'(?i)THERE')
        p.sendeof ()
        p.expect (pexpect.EOF)

    def test_expect_ignore_case_flag(self):
        '''This test that the ignorecase flag will match patterns
        even if case is different using the ignorecase flag.
        '''
        p = pexpect.spawn('cat')
        p.ignorecase = True
        p.sendline (b'HELLO')
        p.sendline (b'there')
        p.expect (b'hello')
        p.expect (b'THERE')
        p.sendeof ()
        p.expect (pexpect.EOF)

    def test_expect_order (self):
        '''This tests that patterns are matched in the same order as given in the pattern_list.

        (Or does it?  Doesn't it also pass if expect() always chooses
        (one of the) the leftmost matches in the input? -- grahn)
        ... agreed! -jquast, the buffer ptr isn't forwarded on match, see first two test cases
        '''
        p = pexpect.spawn('cat', echo=False)
        self._expect_order(p)

    def test_expect_order_exact (self):
        '''Like test_expect_order(), but using expect_exact().
        '''
        p = pexpect.spawn('cat', echo=False)
        p.expect = p.expect_exact
        self._expect_order(p)

    def _expect_order (self, p):
        p.sendline (b'1234')
        p.sendline (b'abcd')
        p.sendline (b'wxyz')
        p.sendline (b'7890')
        p.sendeof ()
        index = p.expect ([
            b'1234',
            b'abcd',
            b'wxyz',
            pexpect.EOF,
            b'7890' ])
        assert index == 0, (index, p.before, p.after)
        index = p.expect ([
            b'54321',
            pexpect.TIMEOUT,
            b'1234',
            b'abcd',
            b'wxyz',
            pexpect.EOF], timeout=5)
        assert index == 3, (index, p.before, p.after)
        index = p.expect ([
            b'54321',
            pexpect.TIMEOUT,
            b'1234',
            b'abcd',
            b'wxyz',
            pexpect.EOF], timeout=5)
        assert index == 4, (index, p.before, p.after)
        index = p.expect ([
            pexpect.EOF,
            b'abcd',
            b'wxyz',
            b'7890' ])
        assert index == 3, (index, p.before, p.after)

        index = p.expect ([
            b'abcd',
            b'wxyz',
            b'7890',
            pexpect.EOF])
        assert index == 3, (index, p.before, p.after)

    def test_waitnoecho (self):

        ''' This tests that we can wait on a child process to set echo mode.
        For example, this tests that we could wait for SSH to set ECHO False
        when asking of a password. This makes use of an external script
        echo_wait.py. '''

        p1 = pexpect.spawn('%s echo_wait.py' % self.PYTHONBIN)
        start = time.time()
        try:
            p1.waitnoecho(timeout=10)
        except IOError:
            if sys.platform.lower().startswith('sunos'):
                if hasattr(unittest, 'SkipTest'):
                    raise unittest.SkipTest("Not supported on this platform.")
                return 'skip'
            raise

        end_time = time.time() - start
        assert end_time < 10 and end_time > 2, "waitnoecho did not set ECHO off in the expected window of time."

        # test that we actually timeout and return False if ECHO is never set off.
        p1 = pexpect.spawn('cat')
        start = time.time()
        retval = p1.waitnoecho(timeout=4)
        end_time = time.time() - start
        assert end_time > 3, "waitnoecho should have waited longer than 2 seconds. retval should be False, retval=%d"%retval
        assert retval==False, "retval should be False, retval=%d"%retval

        # This one is mainly here to test default timeout for code coverage.
        p1 = pexpect.spawn('%s echo_wait.py' % self.PYTHONBIN)
        start = time.time()
        p1.waitnoecho()
        end_time = time.time() - start
        assert end_time < 10, "waitnoecho did not set ECHO off in the expected window of time."

    def test_expect_echo (self):
        '''This tests that echo is on by default.
        '''
        p = pexpect.spawn('cat', timeout=10)
        self._expect_echo(p)

    def test_expect_setecho_off(self):
        '''This tests that echo may be toggled off.
        '''
        p = pexpect.spawn('cat', timeout=10)
        try:
            self._expect_echo_toggle(p)
        except IOError:
            if sys.platform.lower().startswith('sunos'):
                if hasattr(unittest, 'SkipTest'):
                    raise unittest.SkipTest("Not supported on this platform.")
                return 'skip'

    def test_expect_echo_exact (self):
        '''Like test_expect_echo(), but using expect_exact().
        '''
        p = pexpect.spawn('cat', timeout=10)
        p.expect = p.expect_exact
        self._expect_echo(p)

    def test_expect_setecho_off_exact(self):
        p = pexpect.spawn('cat', timeout=10)
        p.expect = p.expect_exact
        try:
            self._expect_echo_toggle(p)
        except IOError:
            if sys.platform.lower().startswith('sunos'):
                if hasattr(unittest, 'SkipTest'):
                    raise unittest.SkipTest("Not supported on this platform.")
                return 'skip'
            raise

    def _expect_echo (self, p):
        p.sendline (b'1234') # Should see this twice (once from tty echo and again from cat).
        index = p.expect ([
            b'1234',
            b'abcd',
            b'wxyz',
            pexpect.EOF,
            pexpect.TIMEOUT])
        assert index == 0, "index="+str(index)+"\n"+p.before
        index = p.expect ([
            b'1234',
            b'abcd',
            b'wxyz',
            pexpect.EOF])
        assert index == 0, "index="+str(index)

    def _expect_echo_toggle(self, p):
        p.sendline (b'1234') # Should see this twice (once from tty echo and again from cat).
        index = p.expect ([
            b'1234',
            b'abcd',
            b'wxyz',
            pexpect.EOF,
            pexpect.TIMEOUT])
        assert index == 0, "index="+str(index)+"\n"+p.before
        index = p.expect ([
            b'1234',
            b'abcd',
            b'wxyz',
            pexpect.EOF])
        assert index == 0, "index="+str(index)
        p.setecho(0) # Turn off tty echo
        p.waitnoecho()
        p.sendline (b'abcd') # Now, should only see this once.
        p.sendline (b'wxyz') # Should also be only once.
        index = p.expect ([
            pexpect.EOF,
            pexpect.TIMEOUT,
            b'abcd',
            b'wxyz',
            b'1234'])
        assert index == 2, "index="+str(index)
        index = p.expect ([
            pexpect.EOF,
            b'abcd',
            b'wxyz',
            b'7890'])
        assert index == 2, "index="+str(index)
        p.setecho(1) # Turn on tty echo
        p.sendline (b'7890') # Should see this twice.
        index = p.expect ([pexpect.EOF,b'abcd',b'wxyz',b'7890'])
        assert index == 3, "index="+str(index)
        index = p.expect ([pexpect.EOF,b'abcd',b'wxyz',b'7890'])
        assert index == 3, "index="+str(index)
        p.sendeof()

    def test_expect_index (self):
        '''This tests that mixed list of regex strings, TIMEOUT, and EOF all
        return the correct index when matched.
        '''
        p = pexpect.spawn('cat', echo=False)
        self._expect_index(p)

    def test_expect_index_exact (self):
        '''Like test_expect_index(), but using expect_exact().
        '''
        p = pexpect.spawn('cat', echo=False)
        p.expect = p.expect_exact
        self._expect_index(p)

    def _expect_index (self, p):
        p.sendline (b'1234')
        index = p.expect ([b'abcd',b'wxyz',b'1234',pexpect.EOF])
        assert index == 2, "index="+str(index)
        p.sendline (b'abcd')
        index = p.expect ([pexpect.TIMEOUT,b'abcd',b'wxyz',b'1234',pexpect.EOF])
        assert index == 1, "index="+str(index)
        p.sendline (b'wxyz')
        index = p.expect ([b'54321',pexpect.TIMEOUT,b'abcd',b'wxyz',b'1234',pexpect.EOF], timeout=5)
        assert index == 3, "index="+str(index) # Expect 'wxyz'
        p.sendline (b'$*!@?')
        index = p.expect ([b'54321',pexpect.TIMEOUT,b'abcd',b'wxyz',b'1234',pexpect.EOF], timeout=5)
        assert index == 1, "index="+str(index) # Expect TIMEOUT
        p.sendeof ()
        index = p.expect ([b'54321',pexpect.TIMEOUT,b'abcd',b'wxyz',b'1234',pexpect.EOF], timeout=5)
        assert index == 5, "index="+str(index) # Expect EOF

    def test_expect (self):
        the_old_way = subprocess.Popen(args=['ls', '-1', '/bin'],
                stdout=subprocess.PIPE).communicate()[0].rstrip()
        p = pexpect.spawn('ls -1 /bin')
        the_new_way = b''
        while 1:
            i = p.expect ([b'\n', pexpect.EOF])
            the_new_way = the_new_way + p.before
            if i == 1:
                break
        the_new_way = the_new_way.rstrip()
        the_new_way = the_new_way.replace(b'\r\n', b'\n'
                ).replace(b'\r', b'\n').replace(b'\n\n', b'\n').rstrip()
        the_old_way = the_old_way.replace(b'\r\n', b'\n'
                ).replace(b'\r', b'\n').replace(b'\n\n', b'\n').rstrip()
        assert the_old_way == the_new_way, hex_diff(the_old_way, the_new_way)

    def test_expect_exact (self):
        the_old_way = subprocess.Popen(args=['ls', '-1', '/bin'],
                stdout=subprocess.PIPE).communicate()[0].rstrip()
        p = pexpect.spawn('ls -1 /bin')
        the_new_way = b''
        while 1:
            i = p.expect_exact ([b'\n', pexpect.EOF])
            the_new_way = the_new_way + p.before
            if i == 1:
                break
        the_new_way = the_new_way.replace(b'\r\n', b'\n'
                ).replace(b'\r', b'\n').replace(b'\n\n', b'\n').rstrip()
        the_old_way = the_old_way.replace(b'\r\n', b'\n'
                ).replace(b'\r', b'\n').replace(b'\n\n', b'\n').rstrip()
        assert the_old_way == the_new_way, hex_diff(the_old_way, the_new_way)
        p = pexpect.spawn('echo hello.?world')
        i = p.expect_exact(b'.?')
        self.assertEqual(p.before, b'hello')
        self.assertEqual(p.after, b'.?')

    def test_expect_eof (self):
        the_old_way = subprocess.Popen(args=['/bin/ls', '-1', '/bin'],
                stdout=subprocess.PIPE).communicate()[0].rstrip()
        p = pexpect.spawn('/bin/ls -1 /bin')
        p.expect(pexpect.EOF) # This basically tells it to read everything. Same as pexpect.run() function.
        the_new_way = p.before
        the_new_way = the_new_way.replace(b'\r\n', b'\n'
                ).replace(b'\r', b'\n').replace(b'\n\n', b'\n').rstrip()
        the_old_way = the_old_way.replace(b'\r\n', b'\n'
                ).replace(b'\r', b'\n').replace(b'\n\n', b'\n').rstrip()
        assert the_old_way == the_new_way, hex_diff(the_old_way, the_new_way)

    def test_expect_timeout (self):
        p = pexpect.spawn('cat', timeout=5)
        p.expect(pexpect.TIMEOUT) # This tells it to wait for timeout.
        self.assertEqual(p.after, pexpect.TIMEOUT)

    def test_unexpected_eof (self):
        p = pexpect.spawn('ls -1 /bin')
        try:
            p.expect('_Z_XY_XZ') # Probably never see this in ls output.
        except pexpect.EOF:
            pass
        else:
            self.fail ('Expected an EOF exception.')

    def _before_after(self, p):
        p.timeout = 5

        p.expect(b'5')
        self.assertEqual(p.after, b'5')
        assert p.before.startswith(b'[0, 1, 2'), p.before

        p.expect(b'50')
        self.assertEqual(p.after, b'50')
        assert p.before.startswith(b', 6, 7, 8'), p.before[:20]
        assert p.before.endswith(b'48, 49, '), p.before[-20:]

        p.expect(pexpect.EOF)
        self.assertEqual(p.after, pexpect.EOF)
        assert p.before.startswith(b', 51, 52'), p.before[:20]
        assert p.before.endswith(b', 99]\r\n'), p.before[-20:]

    def test_before_after(self):
        '''This tests expect() for some simple before/after things.
        '''
        p = pexpect.spawn('%s -Wi list100.py' % self.PYTHONBIN, env=no_coverage_env())
        self._before_after(p)

    def test_before_after_exact(self):
        '''This tests some simple before/after things, for
        expect_exact(). (Grahn broke it at one point.)
        '''
        p = pexpect.spawn('%s -Wi list100.py' % self.PYTHONBIN, env=no_coverage_env())
        # mangle the spawn so we test expect_exact() instead
        p.expect = p.expect_exact
        self._before_after(p)

    def _ordering(self, p):
        p.timeout = 5
        p.expect(b'>>> ')

        p.sendline('list(range(4*3))')
        self.assertEqual(p.expect([b'5,', b'5,']), 0)
        p.expect(b'>>> ')

        p.sendline(b'list(range(4*3))')
        self.assertEqual(p.expect([b'7,', b'5,']), 1)
        p.expect(b'>>> ')

        p.sendline(b'list(range(4*3))')
        self.assertEqual(p.expect([b'5,', b'7,']), 0)
        p.expect(b'>>> ')

        p.sendline(b'list(range(4*5))')
        self.assertEqual(p.expect([b'2,', b'12,']), 0)
        p.expect(b'>>> ')

        p.sendline(b'list(range(4*5))')
        self.assertEqual(p.expect([b'12,', b'2,']), 1)

    def test_ordering(self):
        '''This tests expect() for which pattern is returned
        when many may eventually match. I (Grahn) am a bit
        confused about what should happen, but this test passes
        with pexpect 2.1.
        '''
        p = pexpect.spawn(self.PYTHONBIN)
        self._ordering(p)

    def test_ordering_exact(self):
        '''This tests expect_exact() for which pattern is returned
        when many may eventually match. I (Grahn) am a bit
        confused about what should happen, but this test passes
        for the expect() method with pexpect 2.1.
        '''
        p = pexpect.spawn(self.PYTHONBIN)
        # mangle the spawn so we test expect_exact() instead
        p.expect = p.expect_exact
        self._ordering(p)

    def _greed(self, expect):
        # End at the same point: the one with the earliest start should win
        self.assertEqual(expect([b'3, 4', b'2, 3, 4']), 1)

        # Start at the same point: first pattern passed wins
        self.assertEqual(expect([b'5,', b'5, 6']), 0)

        # Same pattern passed twice: first instance wins
        self.assertEqual(expect([b'7, 8', b'7, 8, 9', b'7, 8']), 0)

    def _greed_read1(self, expect):
        # Here, one has an earlier start and a later end. When processing
        # one character at a time, the one that finishes first should win,
        # because we don't know about the other match when it wins.
        # If maxread > 1, this behaviour is currently undefined, although in
        # most cases the one that starts first will win.
        self.assertEqual(expect([b'1, 2, 3', b'2,']), 1)

    def test_greed(self):
        p = pexpect.spawn(self.PYTHONBIN + ' list100.py')
        self._greed(p.expect)

        p = pexpect.spawn(self.PYTHONBIN + ' list100.py', maxread=1)
        self._greed_read1(p.expect)

    def test_greed_exact(self):
        p = pexpect.spawn(self.PYTHONBIN + ' list100.py')
        self._greed(p.expect_exact)

        p = pexpect.spawn(self.PYTHONBIN + ' list100.py', maxread=1)
        self._greed_read1(p.expect_exact)

    def test_bad_arg(self):
        p = pexpect.spawn('cat')
        with assert_raises_msg(TypeError, 'must be one of'):
            p.expect(1)
        with assert_raises_msg(TypeError, 'must be one of'):
            p.expect([1, b'2'])

        with assert_raises_msg(TypeError, 'must be one of'):
            p.expect_exact(1)
        with assert_raises_msg(TypeError, 'must be one of'):
            p.expect_exact([1, b'2'])

    def test_timeout_none(self):
        p = pexpect.spawn('echo abcdef', timeout=None)
        p.expect('abc')
        p.expect_exact('def')
        p.expect(pexpect.EOF)

    def test_signal_handling(self):
        '''
            This tests the error handling of a signal interrupt (usually a
            SIGWINCH generated when a window is resized), but in this test, we
            are substituting an ALARM signal as this is much easier for testing
            and is treated the same as a SIGWINCH.
            
            To ensure that the alarm fires during the expect call, we are
            setting the signal to alarm after 1 second while the spawned process
            sleeps for 2 seconds prior to sending the expected output.
        '''
        def noop(x, y):
            pass
        signal.signal(signal.SIGALRM, noop)
    
        p1 = pexpect.spawn('%s sleep_for.py 2' % self.PYTHONBIN)
        p1.expect('READY', timeout=10)
        signal.alarm(1)
        p1.expect('END', timeout=10)

if __name__ == '__main__':
    unittest.main()

suite = unittest.makeSuite(ExpectTestCase,'test')

#fout = open('delete_me_1','wb')
#fout.write(the_old_way)
#fout.close
#fout = open('delete_me_2', 'wb')
#fout.write(the_new_way)
#fout.close
<|MERGE_RESOLUTION|>--- conflicted
+++ resolved
@@ -18,24 +18,15 @@
     OR IN CONNECTION WITH THE USE OR PERFORMANCE OF THIS SOFTWARE.
 
 '''
-<<<<<<< HEAD
 import pexpect
 import unittest
 import subprocess
 import time
 from . import PexpectTestCase
 from .utils import no_coverage_env
-=======
-from __future__ import with_statement  # bring 'with' stmt to py25
-import unittest
-import subprocess
-import time
->>>>>>> 4c7cad1a
 import signal
 import sys
 
-import pexpect
-import PexpectTestCase
 
 # Many of these test cases blindly assume that sequential directory
 # listings of the /bin directory will yield the same results.
